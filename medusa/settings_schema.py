--- conflicted
+++ resolved
@@ -4,7 +4,7 @@
 from PySide6 import QtCore
 from PySide6.QtWidgets import *
 # Medusa imports
-from medusa.components import SerializableComponent
+from .components import SerializableComponent
 
 
 class SettingsTree(SerializableComponent):
@@ -133,11 +133,7 @@
         if value_options is not None: tree['value_options'] = self.validate_value_options(value_options)
         return self
 
-<<<<<<< HEAD
     def update_tree_from_widget(self, tree_widget: QTreeWidget):
-=======
-    def update_SettingsTree_from_TreeWidget(self, tree_widget: QTreeWidget):
->>>>>>> 680cd477
         """
         Updates the SettingsTree dictionary with values from a QTreeWidget object.
         """
