"""
Created on Thu Aug 25 17:09:18 2022
Edited on Mon Jan 09 14:00:00 2023
@author: Diego Marcos-Martínez
"""
import warnings

# External imports
import numpy as np
import matplotlib.pyplot as plt
import matplotlib

matplotlib.use('Qt5Agg')
from matplotlib.widgets import Slider
from matplotlib.widgets import Button

# Medusa imports
from medusa.utils import check_dimensions


def __plot_epochs_lines(ax, blocks, samples_per_block, fs, min_val, max_val):
    """Aux function to plot vertical lines in case of signal is divided in two
        or more epochs"""
    t_ = np.arange(1,blocks) * int(samples_per_block / fs)
    ax.vlines(t_, min_val, max_val, colors='k',
                  linewidth=2, linestyles='solid')
def __plot_events_lines(ax, events_dict, min_val, max_val, display_times):
    """Aux function to plot vertical lines corresponding  to marked events"""
    # Check errors
    if not isinstance(events_dict, dict):
        raise ValueError("'events_dict' must be a dict."
                         "Please, read carefully the time_plot documentation"
                         "to know how to define 'events_dict' properly. ")
    if not 'events' in events_dict.keys():
        raise ValueError("'events_dict' must have 'events' key."
                         "Please, read carefully the time_plot documentation"
                         "to know how to define 'events_dict' properly.")
    if not 'events_labels' in events_dict.keys():
        raise ValueError("'events_dict' must have 'event_labels' key."
                         "Please, read carefully the time_plot documentation"
                         "to know how to define 'events_dict' properly.")
    if not 'events_times' in events_dict.keys():
        raise ValueError("'events_dict' must have 'event_times' key."
                         "Please, read carefully the time_plot documentation"
                         "to know how to define 'events_dict' properly.")

    events_names = []
    for key_event in list(events_dict['events'].keys()):
        events_names.append(events_dict['events'][key_event][
                                'desc-name'])
    legend_lines = {}
    previous_conditions = None
    cmap = plt.get_cmap('rainbow')(np.linspace(0,1,len(events_names)))
    events_order = np.array(events_dict['events_labels'])

    if ax.legend_ is not None:
        handles, labels = ax.get_legend_handles_labels()
        previous_conditions = list(np.unique(labels))


    events_timestamps = np.array(events_dict['events_times'])

    # Check if events_timestamps are referenced to recording start
    if np.any(events_timestamps > display_times[-1]):
        raise ValueError("Incorrect format of events_timestamps. "
                         "The values must be referenced to the beginning "
                         "of the record, so that the first timestamp has value 0.")
    for event_idx, event_type in enumerate(set(events_order)):
        t_ = events_timestamps[events_order == event_type]
        l = ax.vlines(t_, min_val, max_val, colors=cmap[event_idx],
                      linewidth=2, linestyles='dashed',
                      label=events_names[event_idx])
        if event_type not in legend_lines.keys():
            legend_lines[event_type] = l

    # Create legend above the plot
    if previous_conditions is not None:
        previous_handles = ax.legend_.legendHandles
        for legend_line in list(legend_lines.values()):
            previous_handles.append(legend_line)
            previous_conditions.append(legend_line._label)
        ax.legend(handles=previous_handles, labels=previous_conditions,
                  loc='upper center', bbox_to_anchor=(0.5, 1.15),
                  ncol=3, fancybox=True, shadow=True)
    else:
        ax.legend(handles=list(legend_lines.values()), loc='upper center',
                  bbox_to_anchor=(0.5, 1.15), ncol=3, fancybox=True,
                  shadow=True)

def __plot_condition_shades(ax, conditions_dict, display_times, min_val, max_val):
    """Aux function to plot background shades to corresponding to different
       conditions during the signal recording. """
    # Check errors
    if not isinstance(conditions_dict, dict):
        raise ValueError("'conditions_dict' must be a dict."
                         "Please, read carefully the time_plot documentation"
                         "to know how to define 'conditions_dict' properly. ")
    if not 'conditions' in conditions_dict.keys():
        raise ValueError("'conditions_dict' must have 'conditions' key."
                         "Please, read carefully the time_plot documentation"
                         "to know how to define 'conditions_dict' properly.")
    if not 'conditions_labels' in conditions_dict.keys():
        raise ValueError("'conditions_dict' must have 'condition_labels' key."
                         "Please, read carefully the time_plot documentation"
                         "to know how to define 'conditions_dict' properly.")
    if not 'conditions_times' in conditions_dict.keys():
        raise ValueError("'conditions_dict' must have 'condition_times' key."
                         "Please, read carefully the time_plot documentation"
                         "to know how to define 'conditions_dict' properly.")

    conditions_names = []
    legend_patches = {}

    for key_condition in list(conditions_dict['conditions'].keys()):
        conditions_names.append(conditions_dict['conditions'][key_condition][
                                    'desc-name'])
    condition_timestamps = conditions_dict['conditions_times']

    # Check if timestamps are an iterable object
    if not isinstance(condition_timestamps,np.ndarray) and \
        not isinstance(condition_timestamps,list):
        condition_timestamps = np.asarray([condition_timestamps])
        labels_order = np.array([conditions_dict['conditions_labels']])
    else:
        labels_order = np.array(conditions_dict['conditions_labels'])

    # Check if timestamps are referenced to recording start
    if np.any(condition_timestamps > display_times[-1]):
        raise ValueError("Incorrect format of condition_timestamps. "
                         "The values must be referenced to the beginning "
                         "of the record, so that the first timestamp has value 0.")

    # Check if all conditions have a start and an end and fix it if not
    c_idx = 0
    corrected = False
    while c_idx < len(labels_order)-1:
        if (labels_order[c_idx] != labels_order[c_idx+1]):
            if c_idx != 0:
                if labels_order[c_idx] != labels_order[c_idx-1]:
                    labels_order = np.insert(labels_order, c_idx + 1,
                                             labels_order[c_idx])
                    condition_timestamps = np.insert(condition_timestamps,
                                                     c_idx + 1,
                                                     condition_timestamps[
                                                         c_idx + 1])
                    corrected = True
            else:
                labels_order = np.insert(labels_order,c_idx+1,labels_order[c_idx])
                condition_timestamps = np.insert(condition_timestamps,
                                                 c_idx+1,
                                                 condition_timestamps[c_idx+1])
                corrected = True
        c_idx += 1
    if labels_order[-1] != labels_order[-2]:
        labels_order = np.append(labels_order,labels_order[-1])
        condition_timestamps = np.append(condition_timestamps,
                                                 display_times[-1])
        corrected = True

    if corrected:
        warnings.warn("The dictionary of conditions does not follow the "
                "correct format ([Start condition X, End condition X,"
                " Start condition Y, End condition Y ...]). "
                "The labels and timestamps vector has been "
                "automatically corrected. Check that the OK "
                "is correct. ")

    cmap = plt.get_cmap('jet')(np.linspace(0,1,len(conditions_names)))

    for condition_margin_idx in np.arange(0,len(condition_timestamps),2):
        l = ax.fill_betweenx([min_val,max_val],
                             condition_timestamps[condition_margin_idx],
                             condition_timestamps[condition_margin_idx+1],
                             color= cmap[labels_order[condition_margin_idx]],
                             alpha=0.3,
                             label=np.array(conditions_names)[np.array(
                                 labels_order[condition_margin_idx])])
        if np.array(conditions_names)[
            np.array(labels_order[
                         condition_margin_idx])] not in legend_patches.keys():
            legend_patches.update(
                {np.array(conditions_names)[np.array(
                                 labels_order[condition_margin_idx])]: l})

    # Create legend above the plot
    ax.legend(handles=list(legend_patches.values()),
              loc='upper center', bbox_to_anchor=(0.5, 1.15),
              ncol=3, fancybox=True, shadow=True)


def __reshape_signal(epochs):
    """Aux function than reshapes the signal if it is divided in
    epochs in order to plot it in a row"""
    epoch_c = epochs.copy()
    blocks, samples_per_block, channels = epoch_c.shape
    epoch_c = np.reshape(epoch_c,
                         (int(blocks * samples_per_block), channels))
    return epoch_c


def time_plot(signal, fs=1.0, ch_labels=None, time_to_show=None,
              ch_to_show=None, ch_offset=None, color='k',
              conditions_dict=None, events_dict=None, show_epoch_lines=True,
              show=False, fig=None, axes=None):
    """
    Parameters
    ---------
    signal: numpy ndarray
        Signal with shape of [n_epochs,n_samples, n_channels] or
        [n_samples, n_channels]
    fs: float
        Sampling rate. Value 1 as default
    ch_labels: list of strings or None
        List containing the channel labels
    time_to_show: float or None
        Width of the time window displayed. If time_to_show value is greater than
        the entire signal duration, this will be set as new time_to_show value.
        If None, time_to_show value will be chosen between the minimum value of
        the following windows: five seconds or the entire duration of the signal.
    ch_to_show: int or None
        Number of channels depicted in the plot. This parameter must be less or
        equal to the number of channels available in the recording. If None,
        this parameter is set as the total number of channels.
    ch_offset: flot or None
        Amplitude value to compute the offset of each channel. If None, the value
        is automatically calculated from signal values.
    color: string or tuple
        Color of the signal line. It is plotted in black by default.
    conditions_dict: dict
        Dictionary with the following structure:
        {'conditions':{'con_1':{'desc-name':'Condition 1','label':0},
                       'con_2':{'desc-name':'Condition 2','label':1}},
         'condition_labels': [0,0,1,1,0,0],
         'condition_times': [0,14,14,28,28,35]}
         In this example, the sub-dictionary 'conditions' include each condition
         with a descriptor name ('desc-name') which will be show in the time-plot
         legend, and the label to identify the condition. For its part,
         'condition_labels' must be a list containing the order of start and end
         of each condition. Finally, 'condition_times' value must be a list
         with the same length as 'condition_labels' containing the time stamps
         (in seconds) related with the start and the end of each condition. Note
         that these time stamps must be referenced to the start of the signal
         recording (the value 14 in the example means the 14th second after the
         start of recording). Note that as the end of a conditions coincides
         with the start of the following condition, the same time stamps must be
         included twice (see 14 and 28 values in 'condition_times' in the
         example).
    events_dict:
        Dictionary with the following structure:
        {'events':{'event_1':{'desc-name':'Event 1','label':0},
                   'event_2':{'desc-name':'Event 2','label':1}},
         'event_labels': [0,1,1,1,0,1],
         'event_times': [0,14,15.4,28,2,35]}
         In this example, the sub-dictionary 'events' include each event with a
         descriptor name ('desc-name') which will be show in the time-plot
         legend, and the label to identify the event. For its part,
         'event_labels' must be a list containing the order in which each event
         ocurred. Finally, 'condition_times' value must be a list
         with the same length as 'event_times' containing the time stamps
         (in seconds) related with each event. Note that, as in 'conditions_dict'
         argument, these time stamps must be referenced to the start of the
         signal recording.
    show_epoch_lines: bool
        If signal is divided in epochs and the parameter value is True, vertical
        dotted red lines will be plotted, splitting the epochs. Otherwise, they
        will not be plotted. True is the default value.
    show: bool
        Show matplotlib figure
    fig: matplotlib.pyplot.figure or None
        If a matplotlib figure is specified, the plot is displayed inside it.
        Otherwise, the plot will generate a new figure.
    axes: matplotlib.pyplot.axes or None
        If a matplotlib axes are specified, the plot is displayed inside it.
        Otherwise, the plot will generate a new figure.
    Notes
    ---------
    If time_to_show or ch_to_show parameters are defined and the signal is
    partially represented, vertical and horizontal sliders will be added to
    control the represented channels and time window, respectively. Vertical
    slider can be controlled by pressing up and dow arrows, and by dragging the
    marker. For its part, horizontal slider van be controlled by pressing
    right or left arrow, and by dragging the marker.
    """


    # Check signal dimensions
    signal = check_dimensions(signal)

    # Get signal dimensions
    blocks, samples_per_block, channels = signal.shape

    # Check if there are channel labels
    if ch_labels is None:
        ch_labels = [f"Channel {idx}" for idx in range(channels)]
    else:
        if not isinstance(ch_labels, list):
            raise ValueError("Channel labels ('ch_labels') must be entered"
                             "as a list.")

    epoch_c = __reshape_signal(signal)
    del signal

    # Set maximum length of x-axis to be displayed
    if time_to_show is None:
        # The default time window is 5 seconds
        time_to_show = min(5, epoch_c.shape[0] / fs)

    # Set offset between channels
    if ch_offset is None:
        ch_offset = time_to_show * 2 * np.std(np.abs(
            epoch_c.copy().ravel()))
    offset_values = np.arange(channels) * ch_offset
    epoch_c = epoch_c - offset_values
    ch_off = offset_values
    del ch_offset, offset_values

    max_val, min_val = epoch_c.max(), epoch_c.min()

    # Define times vector
    display_times = np.linspace(0, int(epoch_c.shape[0] / fs),
                                epoch_c.shape[0])

    # Initialize plot
    if fig is None:
        fig = plt.figure()
    if axes is None:
        axes = fig.add_subplot(111)

    fig.patch.set_alpha(0)
    axes.set_alpha(0)
    fig.subplots_adjust(left=0.15, bottom=0.15, right=0.85)
    ch_slider, time_slider = None, None

    # Set maximum length of x-axis to be displayed
    if ch_to_show is None:
        # The default time window is 5 seconds
        ch_to_show = len(ch_labels)
    else:
        if not isinstance(ch_to_show, int):
            raise ValueError("Channel to show ('ch_to_show') must be an "
                             "integer value.")
        if ch_to_show > len(ch_labels):
            ch_to_show = len(ch_labels)
<<<<<<< HEAD
        else:
            if not isinstance(ch_to_show, int):
                raise ValueError("Channel to show ('ch_to_show') must be an "
                                 "integer value.")
            if ch_to_show > len(ch_labels):
                ch_to_show = len(ch_labels)
                raise Warning("Entered a channel to show ('ch_to_show') value "
                              "greater than the number of channels in recording."
                              "This parameter will be set equal to the number of "
                              "channels.")

        # Set maximum length of x-axis to be displayed
        if time_to_show is None:
            # The default time window is 5 seconds
            time_to_show = min(5, epoch_c.shape[0] / fs)

        # Create a time slider only if the time window to show is less than the
        # signal duration
        if time_to_show < epoch_c.shape[0] / fs:
            max_x = int(time_to_show * fs)
            # Adjust the main plot to make room for the sliders
            ax_time = fig.add_axes([0.15, 0.02, 0.70, 0.03])
            # Define the max value of slider
            max_val_time_slider = display_times[-1] - max_x / fs
            # Define slider
            time_slider = Slider(ax=ax_time, label='', valmin=0,
                                 valmax=max_val_time_slider, valinit=0,
                                 color='k')
            time_slider.valtext.set_visible(False)

            # Function to be call everytime the slider is moved
            def __update_time(val):
                # Update x-axis
                axes.set_xlim(val, max_x / fs + val)
                # Update canvas
                fig.canvas.draw()

            # Assign the update function to the slider
            time_slider.on_changed(__update_time)

        else:
            # The time window to show is the whole signal
            max_x = epoch_c.shape[0]

        # Create a channel slider only if the channel window to show is less
        # than the total number of channels
        if ch_to_show < epoch_c.shape[1]:
            max_y = ch_to_show
            # Adjust the main plot to make room for the sliders
            ax_ch = fig.add_axes([0.86, 0.15, 0.02, 0.73])
            # Define the max value of slider
            max_val_ch_slider = epoch_c.shape[1] - ch_to_show
            # Define slider
            ch_slider = Slider(ax=ax_ch, label='', valmin=-max_val_ch_slider,
                               valmax=0, valinit=0, valstep=1,
                               color='k', orientation='vertical')
            ch_slider.valtext.set_visible(False)

            # Function to be call everytime the slider is moved
            def __update_ch(val):
                # Update y-axis
                axes.set_ylim(
                    -ch_off[max_y - val - 1] - 0.5 * ch_off[1],
                    -ch_off[-val] + 0.5 * ch_off[1])
                # Update canvas
                fig.canvas.draw()

            # Assign the update function to the slider
            ch_slider.on_changed(__update_ch)

        else:
            # The time window to show is the whole signal
            max_y = epoch_c.shape[1]

        # Allow sliders to be controlled by arrow keys
        def on_key(event):
            if event.key == 'up':
                if ch_slider is not None:
                    if ch_slider.val != 0:
                        ch_slider.set_val(ch_slider.val + 1)
            elif event.key == 'down':
                if ch_slider is not None:
                    if ch_slider.val != -max_val_ch_slider:
                        ch_slider.set_val(ch_slider.val - 1)
            elif event.key == 'right':
                if time_slider is not None:
                    if time_slider.val < max_val_time_slider:
                        if time_slider.val + 1 > max_val_time_slider:
                            time_slider.set_val(max_val_time_slider)
                        else:
                            time_slider.set_val(time_slider.val + 1)
            elif event.key == 'left':
                if time_slider is not None:
                    if time_slider.val > 0:
                        if time_slider.val - 1 < 0:
                            time_slider.set_val(0)
                        else:
                            time_slider.set_val(time_slider.val - 1)

        fig.canvas.mpl_connect('key_press_event', on_key)

        #  Call the aux function to plot conditions
        if conditions_dict is not None:
            __plot_condition_shades(axes, conditions_dict, min_val, max_val)

        #  Call the aux function to plot vertical lines to mark the events
        if events_dict is not None:
            __plot_events_lines(axes, events_dict, min_val, max_val)

        # Plot the signal
        axes.plot(display_times, epoch_c, color, linewidth=0.5)
        axes.set_yticks(-ch_off, labels=ch_labels)
        if len(ch_off) > 1:
            axes.set_ylim(-ch_off[max_y - 1] - 0.5 * ch_off[1],
                        -ch_off[0] + 0.5 * ch_off[1])
        axes.set_xlim(0, display_times[max_x])
        axes.set_xlabel('Time (s)')

        # Call the aux function to plot vertical lines to split signal in epochs
        if show_epoch_lines:
            __plot_epochs_lines(axes, blocks, samples_per_block, fs,
=======
            raise Warning("Entered a channel to show ('ch_to_show') value "
                          "greater than the number of channels in recording."
                          "This parameter will be set equal to the number of "
                          "channels.")

    # Create a time slider only if the time window to show is less than the
    # signal duration
    if time_to_show < epoch_c.shape[0] / fs:
        max_x = int(time_to_show * fs)
        # Adjust the main plot to make room for the sliders
        ax_time = fig.add_axes([0.15, 0.02, 0.70, 0.03])
        # Define the max value of slider
        max_val_time_slider = display_times[-1] - max_x / fs
        # Define slider
        time_slider = Slider(ax=ax_time, label='', valmin=0,
                             valmax=max_val_time_slider, valinit=0,
                             color='k')
        time_slider.valtext.set_visible(False)

        # Function to be call everytime the slider is moved
        def __update_time(val):
            # Update x-axis
            axes.set_xlim(val, max_x / fs + val)
            # Update canvas
            fig.canvas.draw()

        # Assign the update function to the slider
        time_slider.on_changed(__update_time)

    else:
        # The time window to show is the whole signal
        max_x = epoch_c.shape[0]

    # Create a channel slider only if the channel window to show is less
    # than the total number of channels
    if ch_to_show < epoch_c.shape[1]:
        max_y = ch_to_show
        # Adjust the main plot to make room for the sliders
        ax_ch = fig.add_axes([0.86, 0.15, 0.02, 0.73])
        # Define the max value of slider
        max_val_ch_slider = epoch_c.shape[1] - ch_to_show
        # Define slider
        ch_slider = Slider(ax=ax_ch, label='', valmin=-max_val_ch_slider,
                           valmax=0, valinit=0, valstep=1,
                           color='k', orientation='vertical')
        ch_slider.valtext.set_visible(False)

        # Function to be call everytime the slider is moved
        def __update_ch(val):
            # Update y-axis
            axes.set_ylim(
                -ch_off[max_y - val - 1] - 0.5 * ch_off[1],
                -ch_off[-val] + 0.5 * ch_off[1])
            # Update canvas
            fig.canvas.draw()

        # Assign the update function to the slider
        ch_slider.on_changed(__update_ch)

    else:
        # The time window to show is the whole signal
        max_y = epoch_c.shape[1]

    # Allow sliders to be controlled by arrow keys
    def on_key(event):
        if event.key == 'up':
            if ch_slider is not None:
                if ch_slider.val != 0:
                    ch_slider.set_val(ch_slider.val + 1)
        elif event.key == 'down':
            if ch_slider is not None:
                if ch_slider.val != -max_val_ch_slider:
                    ch_slider.set_val(ch_slider.val - 1)
        elif event.key == 'right':
            if time_slider is not None:
                if time_slider.val < max_val_time_slider:
                    if time_slider.val + 1 > max_val_time_slider:
                        time_slider.set_val(max_val_time_slider)
                    else:
                        time_slider.set_val(time_slider.val + 1)
        elif event.key == 'left':
            if time_slider is not None:
                if time_slider.val > 0:
                    if time_slider.val - 1 < 0:
                        time_slider.set_val(0)
                    else:
                        time_slider.set_val(time_slider.val - 1)

    fig.canvas.mpl_connect('key_press_event', on_key)

    #  Call the aux function to plot conditions
    if conditions_dict is not None:
        __plot_condition_shades(axes, conditions_dict, display_times,
>>>>>>> cc5ffbab
                                min_val, max_val)

    #  Call the aux function to plot vertical lines to mark the events
    if events_dict is not None:
        __plot_events_lines(axes, events_dict, min_val, max_val, display_times)

    # Plot the signal
    axes.plot(display_times, epoch_c, color, linewidth=0.5)
    axes.set_yticks(-ch_off, labels=ch_labels)
    if len(ch_off) > 1:
        axes.set_ylim(-ch_off[max_y - 1] - 0.5 * ch_off[1],
                      -ch_off[0] + 0.5 * ch_off[1])
    axes.set_xlim(0, display_times[max_x])
    axes.set_xlabel('Time (s)')

    # Call the aux function to plot vertical lines to split signal in epochs
    if show_epoch_lines:
        __plot_epochs_lines(axes, blocks, samples_per_block, fs,
                            min_val, max_val)

    if show:
        plt.show()
    return fig, axes

if __name__ == "__main__":
    """ Example of use: """
    from medusa.components import Recording
    from medusa.meeg import meeg
    import medusa.frequency_filtering as ff

    fs = 256
    T = 60
    t = np.arange(0, T, 1 / fs)
    l_cha = ['F7', 'F3', 'FZ', 'F4', 'F8', 'FCz', 'C3', 'CZ', 'C4', 'CPz', 'P3',
             'PZ', 'P4',
             'PO7', 'POZ', 'PO8']
    A = 1  # noise amplitude
    sigma = 0.5  # Gaussian noise variance
    f = 5  # frequency of sinusoids (Hz)
    ps = np.linspace(0, -np.pi / 2, len(l_cha))  # Phase differences
    np.random.seed(0)

    # Define signal
    signal = np.empty((len(t), len(l_cha)))
    for c in range(len(l_cha)):
        signal[:, c] = np.sin(2 * np.pi * f * t - ps[c]) + A * np.random.normal(
            0, sigma, size=t.shape)

    signal = signal.reshape((10, int(signal.shape[0] / 10), signal.shape[1]))

    # Define events and conditions dicts
    e_dict = {'events': {'event_1': {'desc-name': 'Event 1', 'label': 0},
                         'event_2': {'desc-name': 'Event 2', 'label': 1},
                         'event_3': {'desc-name': 'Event 3', 'label': 2},
                         'event_4': {'desc-name': 'Event 4', 'label': 3},
                         'event_5': {'desc-name': 'Event 5', 'label': 4}},

              'events_labels': [0, 1, 1, 2, 0, 1, 3, 0, 1, 4],
              'events_times': [5, 14, 15.4, 28, 2, 35, 43, 49, 53, 58.5]}

    c_dict = {'conditions': {'con_1': {'desc-name': 'Condition 1', 'label': 0},
                             'con_2': {'desc-name': 'Condition 2', 'label': 1}},
              'conditions_labels': [0, 0, 1, 1,  0, 0,  1, 1, 0, 0 ],
              'conditions_times': [0, 14, 14, 28, 28, 35, 35, 50, 50, 60]}

    # Initialize TimePlot instance
    time_plot(signal=signal,fs=fs,ch_labels=l_cha,time_to_show=None,
              ch_to_show=None,ch_offset=None,conditions_dict=c_dict,
              events_dict=e_dict,show_epoch_lines=True,show=True)<|MERGE_RESOLUTION|>--- conflicted
+++ resolved
@@ -341,129 +341,6 @@
                              "integer value.")
         if ch_to_show > len(ch_labels):
             ch_to_show = len(ch_labels)
-<<<<<<< HEAD
-        else:
-            if not isinstance(ch_to_show, int):
-                raise ValueError("Channel to show ('ch_to_show') must be an "
-                                 "integer value.")
-            if ch_to_show > len(ch_labels):
-                ch_to_show = len(ch_labels)
-                raise Warning("Entered a channel to show ('ch_to_show') value "
-                              "greater than the number of channels in recording."
-                              "This parameter will be set equal to the number of "
-                              "channels.")
-
-        # Set maximum length of x-axis to be displayed
-        if time_to_show is None:
-            # The default time window is 5 seconds
-            time_to_show = min(5, epoch_c.shape[0] / fs)
-
-        # Create a time slider only if the time window to show is less than the
-        # signal duration
-        if time_to_show < epoch_c.shape[0] / fs:
-            max_x = int(time_to_show * fs)
-            # Adjust the main plot to make room for the sliders
-            ax_time = fig.add_axes([0.15, 0.02, 0.70, 0.03])
-            # Define the max value of slider
-            max_val_time_slider = display_times[-1] - max_x / fs
-            # Define slider
-            time_slider = Slider(ax=ax_time, label='', valmin=0,
-                                 valmax=max_val_time_slider, valinit=0,
-                                 color='k')
-            time_slider.valtext.set_visible(False)
-
-            # Function to be call everytime the slider is moved
-            def __update_time(val):
-                # Update x-axis
-                axes.set_xlim(val, max_x / fs + val)
-                # Update canvas
-                fig.canvas.draw()
-
-            # Assign the update function to the slider
-            time_slider.on_changed(__update_time)
-
-        else:
-            # The time window to show is the whole signal
-            max_x = epoch_c.shape[0]
-
-        # Create a channel slider only if the channel window to show is less
-        # than the total number of channels
-        if ch_to_show < epoch_c.shape[1]:
-            max_y = ch_to_show
-            # Adjust the main plot to make room for the sliders
-            ax_ch = fig.add_axes([0.86, 0.15, 0.02, 0.73])
-            # Define the max value of slider
-            max_val_ch_slider = epoch_c.shape[1] - ch_to_show
-            # Define slider
-            ch_slider = Slider(ax=ax_ch, label='', valmin=-max_val_ch_slider,
-                               valmax=0, valinit=0, valstep=1,
-                               color='k', orientation='vertical')
-            ch_slider.valtext.set_visible(False)
-
-            # Function to be call everytime the slider is moved
-            def __update_ch(val):
-                # Update y-axis
-                axes.set_ylim(
-                    -ch_off[max_y - val - 1] - 0.5 * ch_off[1],
-                    -ch_off[-val] + 0.5 * ch_off[1])
-                # Update canvas
-                fig.canvas.draw()
-
-            # Assign the update function to the slider
-            ch_slider.on_changed(__update_ch)
-
-        else:
-            # The time window to show is the whole signal
-            max_y = epoch_c.shape[1]
-
-        # Allow sliders to be controlled by arrow keys
-        def on_key(event):
-            if event.key == 'up':
-                if ch_slider is not None:
-                    if ch_slider.val != 0:
-                        ch_slider.set_val(ch_slider.val + 1)
-            elif event.key == 'down':
-                if ch_slider is not None:
-                    if ch_slider.val != -max_val_ch_slider:
-                        ch_slider.set_val(ch_slider.val - 1)
-            elif event.key == 'right':
-                if time_slider is not None:
-                    if time_slider.val < max_val_time_slider:
-                        if time_slider.val + 1 > max_val_time_slider:
-                            time_slider.set_val(max_val_time_slider)
-                        else:
-                            time_slider.set_val(time_slider.val + 1)
-            elif event.key == 'left':
-                if time_slider is not None:
-                    if time_slider.val > 0:
-                        if time_slider.val - 1 < 0:
-                            time_slider.set_val(0)
-                        else:
-                            time_slider.set_val(time_slider.val - 1)
-
-        fig.canvas.mpl_connect('key_press_event', on_key)
-
-        #  Call the aux function to plot conditions
-        if conditions_dict is not None:
-            __plot_condition_shades(axes, conditions_dict, min_val, max_val)
-
-        #  Call the aux function to plot vertical lines to mark the events
-        if events_dict is not None:
-            __plot_events_lines(axes, events_dict, min_val, max_val)
-
-        # Plot the signal
-        axes.plot(display_times, epoch_c, color, linewidth=0.5)
-        axes.set_yticks(-ch_off, labels=ch_labels)
-        if len(ch_off) > 1:
-            axes.set_ylim(-ch_off[max_y - 1] - 0.5 * ch_off[1],
-                        -ch_off[0] + 0.5 * ch_off[1])
-        axes.set_xlim(0, display_times[max_x])
-        axes.set_xlabel('Time (s)')
-
-        # Call the aux function to plot vertical lines to split signal in epochs
-        if show_epoch_lines:
-            __plot_epochs_lines(axes, blocks, samples_per_block, fs,
-=======
             raise Warning("Entered a channel to show ('ch_to_show') value "
                           "greater than the number of channels in recording."
                           "This parameter will be set equal to the number of "
@@ -557,7 +434,6 @@
     #  Call the aux function to plot conditions
     if conditions_dict is not None:
         __plot_condition_shades(axes, conditions_dict, display_times,
->>>>>>> cc5ffbab
                                 min_val, max_val)
 
     #  Call the aux function to plot vertical lines to mark the events
