"""
In this module you will find useful functions and classes to operate with data
recorded using spellers based on code-modulated visual evoked potentials
(c-VEP), which are widely used by the BCI community. Enjoy!

@author: Víctor Martínez-Cagigal
"""
import medusa as mds
from medusa import components
from medusa import meeg
from medusa import spatial_filtering as sf
from medusa import epoching as ep
import copy, warnings
import itertools

from abc import ABC, abstractmethod
import numpy as np
from tqdm import tqdm

LFSR_PRIMITIVE_POLYNOMIALS = \
    {
        'base': {
            2: {
                'order': {
                    2: [1, 1],
                    3: [1, 0, 1],
                    4: [1, 0, 0, 1],
                    5: [0, 1, 0, 0, 1],
                    6: [0, 0, 0, 0, 1, 1],
                    7: [0, 0, 0, 0, 0, 1, 1],
                    8: [1, 1, 0, 0, 0, 0, 1, 1],
                    9: [0, 0, 0, 1, 0, 0, 0, 0, 1],
                    10: [0, 0, 1, 0, 0, 0, 0, 0, 0, 1],
                    11: [0, 0, 0, 0, 0, 0, 0, 0, 1, 0, 1],
                    12: [0, 0, 0, 0, 0, 1, 0, 1, 0, 0, 1, 1],
                    13: [0, 0, 0, 0, 0, 0, 0, 0, 1, 1, 0, 1, 1],
                    14: [0, 0, 0, 1, 0, 0, 0, 1, 0, 0, 0, 0, 1, 1],
                    15: [0, 0, 0, 0, 0, 0, 0, 0, 0, 0, 0, 0, 0, 1, 1],
                    16: [0, 0, 0, 0, 1, 0, 0, 0, 0, 0, 0, 0, 0, 1, 0, 1],
                    17: [0, 0, 0, 0, 0, 0, 0, 0, 0, 0, 0, 0, 0, 0, 1, 0, 0],
                    18: [0, 0, 0, 0, 0, 0, 0, 0, 0, 0, 0, 1, 0, 0, 0, 0, 0, 0],
                    19: [0, 0, 0, 0, 0, 0, 0, 0, 0, 0, 0, 0, 0, 0, 1, 0, 0, 1,
                         1],
                    20: [0, 0, 0, 0, 0, 0, 0, 0, 0, 0, 0, 0, 0, 0, 0, 0, 0, 1,
                         0, 0],
                    21: [0, 0, 0, 0, 0, 0, 0, 0, 0, 0, 0, 0, 0, 0, 0, 0, 0, 0,
                         0, 1, 0],
                    22: [0, 0, 0, 0, 0, 0, 0, 0, 0, 0, 0, 0, 0, 0, 0, 0, 0, 0,
                         0, 0, 0, 1],
                    23: [0, 0, 0, 0, 0, 0, 0, 0, 0, 0, 0, 0, 0, 0, 0, 0, 0, 0,
                         1, 0, 0, 0, 0],
                    24: [0, 0, 0, 0, 0, 0, 0, 0, 0, 0, 0, 0, 0, 0, 0, 0, 0, 1,
                         0, 0, 0, 0, 1, 1],
                    25: [0, 0, 0, 0, 0, 0, 0, 0, 0, 0, 0, 0, 0, 0, 0, 0, 0, 0,
                         0, 0, 0, 0, 1, 0, 0],
                    26: [0, 0, 0, 0, 0, 0, 0, 0, 0, 0, 0, 0, 0, 0, 0, 0, 0, 0,
                         0, 0, 1, 0, 0, 0, 1, 1],
                    27: [0, 0, 0, 0, 0, 0, 0, 0, 0, 0, 0, 0, 0, 0, 0, 0, 0, 0,
                         0, 0, 0, 0, 1, 0, 0, 1, 1],
                    28: [0, 0, 0, 0, 0, 0, 0, 0, 0, 0, 0, 0, 0, 0, 0, 0, 0, 0,
                         0, 0, 0, 0, 0, 0, 0, 1, 0, 0],
                    29: [0, 0, 0, 0, 0, 0, 0, 0, 0, 0, 0, 0, 0, 0, 0, 0, 0, 0,
                         0, 0, 0, 0, 0, 0, 0, 0, 0, 1, 0],
                    30: [0, 0, 0, 0, 0, 0, 0, 1, 0, 0, 0, 0, 0, 0, 0, 0, 0, 0,
                         0, 0, 0, 0, 0, 0, 0, 0, 0, 0, 1, 1]
                }
            },
            3: {
                'order': {
                    2: [2, 1],
                    3: [0, 1, 2],
                    4: [0, 0, 2, 1],
                    5: [0, 0, 0, 1, 2],
                    6: [0, 0, 0, 0, 2, 1],
                    7: [0, 0, 0, 0, 2, 1, 2],
                }
            },
            5: {
                'order': {
                    2: [4, 3],
                    3: [0, 2, 3],
                    4: [0, 4, 3, 3],
                }
            },
            7: {
                'order': {
                    2: [1, 4]
                }
            },
            11: {
                'order': {
                    2: [1, 3]
                }
            },
            13: {
                'order': {
                    2: [1, 11]
                }
            }
        }
    }


# --------------------------- c-VEP DATA MANAGEMENT -------------------------- #
class CVEPSpellerData(components.ExperimentData):
    """Experiment info class for c-VEP-based spellers. It supports nested
    multi-level paradigms. This unified class can be used to represent a run
    of every c-VEP stimulation paradigm designed to date, and is the expected
    class for feature extraction and command decoding functions of the module
    medusa.bci.cvep_paradigms. It is complicated, but powerful so.. use it well!
    """

    def __init__(self, mode, paradigm_conf, commands_info, onsets, command_idx,
                 unit_idx, level_idx, matrix_idx, cycle_idx, trial_idx,
                 cvep_model, spell_result, fps_resolution, spell_target=None,
                 raster_events=None, **kwargs):

        # Check errors
        if mode not in ('train', 'test'):
            raise ValueError('Unknown mode. Possible values {train, test}')

        # Standard attributes
        self.mode = mode
        self.paradigm_conf = paradigm_conf
        self.commands_info = commands_info
        self.onsets = onsets
        self.command_idx = command_idx
        self.unit_idx = unit_idx
        self.level_idx = level_idx
        self.matrix_idx = matrix_idx
        self.cycle_idx = cycle_idx
        self.trial_idx = trial_idx
        self.cvep_model = cvep_model
        self.spell_result = spell_result
        self.fps_resolution = fps_resolution
        self.spell_target = spell_target
        self.raster_events = raster_events

        # Optional attributes
        for key, value in kwargs.items():
            setattr(self, key, value)

    def to_serializable_obj(self):
        rec_dict = self.__dict__
        for key in rec_dict.keys():
            if type(rec_dict[key]) == np.ndarray:
                rec_dict[key] = rec_dict[key].tolist()
        return rec_dict

    @classmethod
    def from_serializable_obj(cls, dict_data):
        return cls(**dict_data)


class CVEPSpellerDataset(components.Dataset):
    """ This class inherits from medusa.data_structures.Dataset, increasing
    its functionality for datasets with data from c-VEP-based spellers. It
    provides common ground for the rest of functions in the module.
    """

    def __init__(self, channel_set, fs=None, biosignal_att_key='eeg',
                 experiment_att_key='cvepspellerdata', experiment_mode=None,
                 track_attributes=None):
        """ Constructor

        Parameters
        ----------
        channel_set : meeg.EEGChannelSet
            EEG channel set. Only these channels will be kept in the dataset,
            the others will be discarded. Also, the signals will be rearranged,
            keeping the same channel order, avoiding errors in future stages of
            the signal processing pipeline
        fs : int, float or None
            Sample rate of the recordings. If there are recordings with
            different sample rates, the consistency of the dataset can be
            still assured using resampling
        biosignal_att_key : str
            Name of the attribute containing the target biosignal that will be
            used to extract the features. It has to be the same in all
            recordings (e.g., 'eeg', 'meg').
        experiment_att_key : str or None
            Name of the attribute containing the target experiment that will be
            used to extract the features. It has to be the same in all
            recordings (e.g., 'rcp_data', 'cake_paradigm_data'). It is
            mandatory when a recording of the dataset contains more than 1
            experiment data
        experiment_mode : str {'train'|'test'|None}
            Mode of the experiment. If this dataset will be used to fit a model,
            set to train to avoid errors
        track_attributes: dict of dicts or None
            This parameter indicates custom attributes that must be tracked in
            feature extraction functions and how. The keys are the name of the
            attributes, whereas the values are dicts indicating the tracking
            mode {'concatenate'|'append'} and parent. Option concatenate is
            only available for attributes of type list or numpy arrays,
            forming a 1 dimensional array with the data from all recordings.
            Option append is used to save all kind of objects for each
            recording, forming a list whose length will be the number of
            recordings in the dataset. A set of default attributes is defined,
            so this parameter will be None in most cases. Example to track 2
            custom attributes (i.e., date and experiment_equipment):
                track_attributes = {
                    'date': {
                        'track_mode': 'append',
                        'parent': None
                    },
                    'experiment_equipment': {
                        'track_mode': 'append',
                        'parent': experiment_att_key
                    }
                }
        """
        # Check errors
        if experiment_mode is not None:
            if experiment_mode not in ('train', 'test'):
                raise ValueError('Parameter experiment_mode must be '
                                 '{train|test|None}')

        # Default track attributes
        default_track_attributes = {
            'subject_id': {
                'track_mode': 'append',
                'parent': None
            },
            'paradigm_conf': {
                'track_mode': 'append',
                'parent': experiment_att_key
            },
            'commands_info': {
                'track_mode': 'append',
                'parent': experiment_att_key
            },
            'onsets': {
                'track_mode': 'concatenate',
                'parent': experiment_att_key
            },
            'command_idx': {
                'track_mode': 'concatenate',
                'parent': experiment_att_key
            },
            'unit_idx': {
                'track_mode': 'concatenate',
                'parent': experiment_att_key
            },
            'level_idx': {
                'track_mode': 'concatenate',
                'parent': experiment_att_key
            },
            'matrix_idx': {
                'track_mode': 'concatenate',
                'parent': experiment_att_key
            },
            'cycle_idx': {
                'track_mode': 'concatenate',
                'parent': experiment_att_key
            },
            'trial_idx': {
                'track_mode': 'concatenate',
                'parent': experiment_att_key
            },
            'spell_result': {
                'track_mode': 'append',
                'parent': experiment_att_key
            }
        }

        if experiment_mode == 'train':
            default_track_attributes_train = {
                'spell_target': {
                    'track_mode': 'append',
                    'parent': experiment_att_key
                }
            }
            default_track_attributes = {
                **default_track_attributes,
                **default_track_attributes_train
            }

        track_attributes = \
            default_track_attributes if track_attributes is None else \
                {**default_track_attributes, **track_attributes}

        # Class attributes
        self.channel_set = channel_set
        self.fs = fs
        self.biosignal_att_key = biosignal_att_key
        self.experiment_att_key = experiment_att_key
        self.experiment_mode = experiment_mode
        self.track_attributes = track_attributes

        # Consistency checker
        checker = self.__get_consistency_checker()
        super().__init__(consistency_checker=checker)

    def __get_consistency_checker(self):
        """Creates a standard consistency checker for c-VEP datasets

        Returns
        -------
        checker : data_structures.ConsistencyChecker
            Standard consistency checker for c-VEP feature extraction
        """
        # Create consistency checker
        checker = components.ConsistencyChecker()
        # Check that the biosignal exists
        checker.add_consistency_rule(
            rule='check-attribute',
            rule_params={'attribute': self.biosignal_att_key}
        )
        checker.add_consistency_rule(
            rule='check-attribute-type',
            rule_params={'attribute': self.biosignal_att_key,
                         'type': meeg.EEG}
        )
        # Check channels
        checker.add_consistency_rule(
            rule='check-values-in-attribute',
            rule_params={'attribute': 'channels',
                         'values': self.channel_set.channels},
            parent=self.biosignal_att_key + '.channel_set'
        )
        # Check sample rate
        if self.fs is not None:
            checker.add_consistency_rule(rule='check-attribute-value',
                                         rule_params={'attribute': 'fs',
                                                      'value': self.fs},
                                         parent=self.biosignal_att_key)
        else:
            warnings.warn('Parameter fs is None. The consistency of the '
                          'dataset cannot be assured. Still, you can use '
                          'target_fs parameter for feature extraction '
                          'and everything should be fine.')

        # Check experiment
        checker.add_consistency_rule(
            rule='check-attribute',
            rule_params={'attribute': self.experiment_att_key}
        )
        checker.add_consistency_rule(
            rule='check-attribute-type',
            rule_params={'attribute': self.experiment_att_key,
                         'type': CVEPSpellerData}
        )
        # Check mode
        if self.experiment_mode is not None:
            checker.add_consistency_rule(
                rule='check-attribute-value',
                rule_params={'attribute': 'mode',
                             'value': self.experiment_mode},
                parent=self.experiment_att_key
            )

        # Check track_attributes
        if self.track_attributes is not None:
            for key, value in self.track_attributes.items():
                checker.add_consistency_rule(
                    rule='check-attribute',
                    rule_params={'attribute': key},
                    parent=value['parent']
                )
                if value['track_mode'] == 'concatenate':
                    checker.add_consistency_rule(
                        rule='check-attribute-type',
                        rule_params={'attribute': key,
                                     'type': [list, np.ndarray]},
                        parent=value['parent']
                    )

        return checker

    def custom_operations_on_recordings(self, recording):
        # Select channels
        eeg = getattr(recording, self.biosignal_att_key)
        eeg.change_channel_set(self.channel_set)
        return recording


# ---------------------------------- MODELS ---------------------------------- #
class CVEPModelCircularShifting(components.Algorithm):

    def __init__(self, bpf=[[7, (1.0, 30.0)]], notch=[7, (49.0, 51.0)],
                 art_rej=None, correct_raster_latencies=False,
                 *args, **kwargs):
        super().__init__()

        if len(bpf) == 1:
            if notch is not None:
                self.add_method('prep_method', StandardPreprocessing(
                    bpf_order=bpf[0][0], bpf_cutoff=bpf[0][1],
                    notch_order=notch[0], notch_cutoff=notch[1]))
            else:
                self.add_method('prep_method', StandardPreprocessing(
                    bpf_order=bpf[0][0], bpf_cutoff=bpf[0][1],
                    notch_order=None, notch_cutoff=None))
        else:
            filter_bank = []
            for i in range(len(bpf)):
                filter_bank.append({
                    'order': bpf[i][0],
                    'cutoff': bpf[i][1],
                    'btype': 'bandpass'
                })
            if notch is not None:
                self.add_method('prep_method', FilterBankPreprocessing(
                    filter_bank=filter_bank, notch_order=notch[0],
                    notch_cutoff=notch[1]))
            else:
                self.add_method('prep_method', FilterBankPreprocessing(
                    filter_bank=filter_bank, notch_order=None,
                    notch_cutoff=None))

        # Feature extraction and classification (circular shifting)
        self.add_method('clf_method', CircularShiftingClassifier(
            art_rej=art_rej,
            correct_raster_latencies=correct_raster_latencies
        ))

        # Early stopping
        self.add_method('es_method', CircularShiftingEarlyStopping())

    def check_predict_feasibility(self, dataset):
        return self.get_inst('clf_method')._is_predict_feasible(dataset)

    def check_predict_feasibility_signal(self, times, onsets, fs):
        return self.get_inst('clf_method')._is_predict_feasible_signal(
            times, onsets, fs)

    def fit_dataset(self, dataset, roll_targets=False, **kwargs):
        # Safe copy
        data = copy.deepcopy(dataset)

        # Preprocessing
        data = self.get_inst('prep_method').fit_transform_dataset(
            dataset=data,
            show_progress_bar=True
        )

        # Feature extraction and classification
        fitted_info = self.get_inst('clf_method').fit_dataset(
            dataset=data,
            show_progress_bar=True,
            roll_targets=roll_targets
        )

        return fitted_info

    def predict_dataset(self, dataset):
        # Safe copy
        data = copy.deepcopy(dataset)

        # Preprocessing
        data = self.get_inst('prep_method').transform_dataset(
            dataset=data,
            show_progress_bar=True
        )

        # Feature extraction and classification
        pred_items = self.get_inst('clf_method').predict_dataset(
            dataset=data,
            show_progress_bar=True
        )

        # Extract the selected items using the maximum number of cycles
        selected_seq = 0  # todo: several sequences in the same matrix
        spell_result = []
        for item in pred_items:
            spell_result.append(
                item[-1][selected_seq]['sorted_cmds'][0]['label'])

        # Extract the selected items depending on the number of cycles
        spell_result_per_cycle = []
        for item in pred_items:
            trial_result_per_cycle = {}
            for nc, pred in enumerate(item):
                trial_result_per_cycle[nc] = pred[selected_seq][
                    'sorted_cmds'][0]['label']
            spell_result_per_cycle.append(trial_result_per_cycle)

        # Create the decoding dictionary
        cmd_decoding = {
            'spell_result': spell_result,
            'spell_result_per_cycle': spell_result_per_cycle,
            'items_by_no_cycle': pred_items
        }
        return cmd_decoding

    def predict(self, times, signal, trial_idx, exp_data, sig_data):
        # Safe copy
        times_ = copy.deepcopy(times)
        signal_ = copy.deepcopy(signal)
        trial_idx_ = copy.deepcopy(trial_idx)
        exp_data_ = copy.deepcopy(exp_data)
        sig_data_ = copy.deepcopy(sig_data)

        # Preprocessing
        signal_ = self.get_inst('prep_method').transform_signal(
            signal=signal_
        )

        # Feature extraction and classification
        pred_item_by_no_cycles = self.get_inst('clf_method').predict(
            times_, signal_, trial_idx_, exp_data_, sig_data_
        )

        # Extract the selected label using the maximum number of cycles
        selected_seq = 0  # todo: several sequences in the same matrix
        spell_result = pred_item_by_no_cycles[-1][selected_seq][
            'sorted_cmds'][0]['label']

        # Extract the selected label depending on the number of cycles
        spell_result_per_cycle = {}
        for nc, pred in enumerate(pred_item_by_no_cycles):
            spell_result_per_cycle[nc] = pred[selected_seq]['sorted_cmds'][
                0]['label']

        # Create the decoding dictionary
        cmd_decoding = {
            'spell_result': spell_result,
            'spell_result_per_cycle': spell_result_per_cycle,
            'items_by_no_cycle': pred_item_by_no_cycles
        }

        return cmd_decoding

    def must_stop(self, corr_vector, std=3.0):
        # Safe copy
        corr_vector_ = copy.deepcopy(corr_vector)
        return self.get_inst('es_method').check_early_stop(
            corr_vector=corr_vector,
            std=std
        )


# ------------------------------- ALGORITHMS -------------------------------- #
class StandardPreprocessing(components.ProcessingMethod):
    """Just the common preprocessing applied in c-VEP-based spellers. Simple,
    quick and effective: frequency IIR band-pass and notch filters
    """

    def __init__(self, bpf_order=7, bpf_cutoff=(0.5, 60.0), notch_order=7,
                 notch_cutoff=(49.0, 51.0)):
        super().__init__(fit_transform_signal=['signal'],
                         fit_transform_dataset=['dataset'])
        # Parameters
        self.bpf_order = bpf_order
        self.bpf_cutoff = bpf_cutoff
        self.notch_order = notch_order
        self.notch_cutoff = notch_cutoff
        self.filt_method = 'sosfiltfilt'

        # Variables
        self.bpf_iir_filter = None
        self.notch_iir_filter = None

    def fit(self, fs):
        """Fits the IIR filters.

        Parameters
        ----------
        fs: float
            Sample rate of the signal.
        """
        # Bandpass
        self.bpf_iir_filter = mds.IIRFilter(order=self.bpf_order,
                                            cutoff=self.bpf_cutoff,
                                            btype='bandpass',
                                            filt_method=self.filt_method)
        self.bpf_iir_filter.fit(fs)
        # Notch
        if self.notch_cutoff is not None:
            self.notch_iir_filter = mds.IIRFilter(order=self.notch_order,
                                                  cutoff=self.notch_cutoff,
                                                  btype='bandstop',
                                                  filt_method=self.filt_method)
            self.notch_iir_filter.fit(fs)

    def transform_signal(self, signal):
        """Transforms an EEG signal applying IIR filterings

        Parameters
        ----------
        signal: np.array or list
            Signal to transform. Shape [n_samples x n_channels]
        """
        signal = self.bpf_iir_filter.transform(signal)
        if self.notch_iir_filter is not None:
            signal = self.notch_iir_filter.transform(signal)
        return signal

    def fit_transform_signal(self, signal, fs):
        """Fits the IIR filters and transforms an EEG signal applying them
        sequentially

        Parameters
        ----------
        signal: np.array or list
            Signal to transform. Shape [n_samples x n_channels]
        fs: float
            Sample rate of the signal.
        """
        self.fit(fs)
        signal = self.transform_signal(signal)
        return signal

    def fit_transform_dataset(self, dataset: CVEPSpellerDataset,
                              show_progress_bar=True):
        """Fits the IIR filters and transforms an EEG dataset applying the
        filters sequentially. Each recording is preprocessed independently,
        taking into account possible differences in sample rate.

        Parameters
        ----------
        dataset: CVEPSpellerDataset
            CVEPSpellerDataset with the recordings to be preprocessed.
        show_progress_bar: bool
            Show progress bar
        """
        pbar = None
        if show_progress_bar:
            pbar = tqdm(total=len(dataset.recordings),
                        desc='Fitting preprocessing')
        for rec in dataset.recordings:
            eeg = getattr(rec, dataset.biosignal_att_key)
            eeg.signal = self.fit_transform_signal(eeg.signal, eeg.fs)
            setattr(rec, dataset.biosignal_att_key, eeg)
            if show_progress_bar:
                pbar.update(1)
        if show_progress_bar:
            pbar.close()
        return dataset

    def transform_dataset(self, dataset: CVEPSpellerDataset,
                          show_progress_bar=True):
        pbar = None
        if show_progress_bar:
            pbar = tqdm(total=len(dataset.recordings),
                        desc='Applying preprocessing')
        for rec in dataset.recordings:
            eeg = getattr(rec, dataset.biosignal_att_key)
            eeg.signal = self.transform_signal(eeg.signal)
            setattr(rec, dataset.biosignal_att_key, eeg)
            if show_progress_bar:
                pbar.update(1)
        if show_progress_bar:
            pbar.close()
        return dataset


class FilterBankPreprocessing(components.ProcessingMethod):
    """Just the common preprocessing applied in c-VEP-based spellers. Simple,
    quick and effective: frequency IIR band-pass and notch filters
    """

    def __init__(self, filter_bank=None, notch_order=7,
                 notch_cutoff=(49.0, 51.0)):
        super().__init__(fit_transform_signal=['signal'],
                         fit_transform_dataset=['dataset'])
        if filter_bank is None:
            filter_bank = [{'order': 7,
                            'cutoff': (8.0, 60.0),
                            'btype': 'bandpass'},
                           {'order': 7,
                            'cutoff': (12.0, 60.0),
                            'btype': 'bandpass'},
                           {'order': 7,
                            'cutoff': (30.0, 60.0),
                            'btype': 'bandpass'},
                           ]

        # Error check
        if not filter_bank:
            raise ValueError('[FilterBankPreprocessing] Filter bank parameter '
                             '"filter_bank" must be a list containing all '
                             'necessary information to perform the filtering!')
        for filter in filter_bank:
            if not isinstance(filter, dict):
                raise ValueError('[FilterBankPreprocessing] Each filter must '
                                 'be a dict()!')
            if 'order' not in filter or \
                    'cutoff' not in filter or \
                    'btype' not in filter:
                raise ValueError('[FilterBankPreprocessing] Each filter must '
                                 'be a dict() containing the following keys: '
                                 '"order", "cutoff" and "btype"!')

        # Parameters
        self.filter_bank = filter_bank
        self.notch_order = notch_order
        self.notch_cutoff = notch_cutoff
        self.filt_method = 'sosfiltfilt'

        # Variables
        self.filter_bank_iir_filters = None
        self.notch_iir_filter = None

    def fit(self, fs):
        """Fits the IIR filters.

        Parameters
        ----------
        fs: float
            Sample rate of the signal.
        """
        # Filter bank
        self.filter_bank_iir_filters = []
        for filter in self.filter_bank:
            iir = mds.IIRFilter(order=filter['order'],
                                cutoff=filter['cutoff'],
                                btype=filter['btype'],
                                filt_method=self.filt_method)
            iir.fit(fs)
            self.filter_bank_iir_filters.append(iir)

        # Notch
        if self.notch_cutoff is not None:
            self.notch_iir_filter = mds.IIRFilter(order=self.notch_order,
                                                  cutoff=self.notch_cutoff,
                                                  btype='bandstop',
                                                  filt_method=self.filt_method)
            self.notch_iir_filter.fit(fs)

    def transform_signal(self, signal):
        """Transforms an EEG signal applying the filter bank

        Parameters
        ----------
        signal: np.array or list
            Signal to transform. Shape [n_samples x n_channels]
        """
        if self.notch_iir_filter is not None:
            signal = self.notch_iir_filter.transform(signal)
        signals = []
        for filter in self.filter_bank_iir_filters:
            signal_ = signal.copy()
            signals.append(filter.transform(signal_))
        return signals

    def fit_transform_signal(self, signal, fs):
        """Fits the IIR filters and transforms an EEG signal applying them
        sequentially

        Parameters
        ----------
        signal: np.array or list
            Signal to transform. Shape [n_samples x n_channels]
        fs: float
            Sample rate of the signal.
        """
        self.fit(fs)
        signals = self.transform_signal(signal)
        return signals

    def fit_transform_dataset(self, dataset: CVEPSpellerDataset,
                              show_progress_bar=True):
        """Fits the IIR filters and transforms an EEG dataset applying the
        filters sequentially. Each recording is preprocessed independently,
        taking into account possible differences in sample rate.

        Parameters
        ----------
        dataset: CVEPSpellerDataset
            CVEPSpellerDataset with the recordings to be preprocessed.
        show_progress_bar: bool
            Show progress bar
        """
        pbar = None
        if show_progress_bar:
            pbar = tqdm(total=len(dataset.recordings),
                        desc='Fitting preprocessing')
        for rec in dataset.recordings:
            eeg = getattr(rec, dataset.biosignal_att_key)
            eeg.signal = self.fit_transform_signal(eeg.signal, eeg.fs)
            setattr(rec, dataset.biosignal_att_key, eeg)
            if show_progress_bar:
                pbar.update(1)
        if show_progress_bar:
            pbar.close()
        return dataset

    def transform_dataset(self, dataset: CVEPSpellerDataset,
                          show_progress_bar=True):
        pbar = None
        if show_progress_bar:
            pbar = tqdm(total=len(dataset.recordings),
                        desc='Applying preprocessing')
        for rec in dataset.recordings:
            eeg = getattr(rec, dataset.biosignal_att_key)
            eeg.signal = self.transform_signal(eeg.signal)
            setattr(rec, dataset.biosignal_att_key, eeg)
            if show_progress_bar:
                pbar.update(1)
        if show_progress_bar:
            pbar.close()
        return dataset


class CircularShiftingClassifier(components.ProcessingMethod):
    """Standard feature classification method for c-VEP-based spellers.
    Basically, it computes a template for each sequence.
    """

    def __init__(self, correct_raster_latencies=False, art_rej=None, **kwargs):
        """ Class constructor """
        super().__init__(fit_dataset=['templates',
                                      'cca_by_seq'])
        self.fitted = dict()

        self.art_rej = art_rej
        self.correct_raster_latencies = correct_raster_latencies

    def _assert_consistency(self, dataset: CVEPSpellerDataset):
        len_seqs = set()
        fs = set()
        fps_resolution = set()
        unique_seqs_by_run = []
        unique_all_seqs = set()
        is_filter_bank = []
        for rec in dataset.recordings:
            rec_sig = getattr(rec, dataset.biosignal_att_key)
            rec_exp = getattr(rec, dataset.experiment_att_key)
            if rec_exp.mode != 'train':
                raise ValueError('There is at least one CVEPSpellerData '
                                 'instance that was not recording under train '
                                 'mode. Aborting feature extraction...')
            if not hasattr(rec_exp, 'spell_target'):
                raise ValueError('There is at least one CVEPSpellerData '
                                 'instance that has not "spell_target" data. '
                                 'Aborting feature extraction...')
            fps_resolution.add(rec_exp.fps_resolution)
            fs.add(rec_sig.fs)
            unique_seqs = get_unique_sequences_from_targets(rec_exp)
            for seq_ in unique_seqs:
                len_seqs.add(len(seq_))
                unique_all_seqs.add(seq_)
            unique_seqs_by_run.append(unique_seqs)

            if isinstance(rec_sig.signal, list):
                is_filter_bank.append(True)
            else:
                is_filter_bank.append(False)
        if len(len_seqs) > 1:
            raise ValueError('There are sequences with different lengths in '
                             'the CVEPSpellerDataset instance! Aborting feature'
                             ' extraction...')
        if len(fs) > 1:
            raise ValueError('There are CVEPSpellerData instances with '
                             'different sampling rates! Aborting feature '
                             'extraction...')
        if len(fps_resolution) > 1:
            raise ValueError('There are CVEPSpellerData instances with '
                             'different refresh rates! Aborting feature '
                             'extraction...')
        if len(unique_all_seqs) > 1:
            # Check if some sequences are shifted versions of another
            unique_ = list(unique_all_seqs)
            all_combos = np.array(list(itertools.combinations(
                np.arange(0, len(unique_)), 2)))
            for i_comb in range(all_combos.shape[0]):
                s1 = unique_[all_combos[i_comb][0]]
                s2 = unique_[all_combos[i_comb][1]]
                if check_if_shifted(s1, s2):
                    raise ValueError('There are targets that share shifted '
                                     'versions of the same sequence. Solve that'
                                     'before extracting features!')

        if len(np.unique(is_filter_bank)):
            is_filter_bank = is_filter_bank[0]
        else:
            raise ValueError('There are recordings that have filter banks and '
                             'other do not.')
        len_seq = len_seqs.pop()
        fs = fs.pop()
        fps_resolution = fps_resolution.pop()

        return fs, fps_resolution, len_seq, unique_seqs_by_run, is_filter_bank

    def fit_dataset(self, dataset: CVEPSpellerDataset,
                    roll_targets=False, show_progress_bar=True):

        # Error checking
        fs, fps_resolution, len_seq, unique_seqs_by_run, is_filter_bank = \
            self._assert_consistency(dataset)

        # Init progress bar for sequences
        if show_progress_bar:
            pbar = tqdm(total=len(dataset.recordings),
                        desc='Extracting unique sequences')

        # Compute sequence length in milliseconds
        len_epoch_ms = len_seq / fps_resolution * 1000
        len_epoch_sam = int(len_seq / fps_resolution * fs)

        # Get the epochs of each sequence
        epochs_by_seq = {}
        for rec_idx, rec in enumerate(dataset.recordings):
            # Extract recording experiment and biosignal
            rec_exp = getattr(rec, dataset.experiment_att_key)
            rec_sig = getattr(rec, dataset.biosignal_att_key)

            # Filter bank init
            if not is_filter_bank:
                rec_sig.signal = [rec_sig.signal]

            # Get unique sequences for this run
            unique_seqs = unique_seqs_by_run[rec_idx]
            if roll_targets:
                new_unique_seqs = dict()
                for key, value in unique_seqs.items():
                    c_ = rec_exp.command_idx[value[0]]
                    c_lag_ = rec_exp.commands_info[0][str(int(c_))]['lag']
                    c_seq_ = rec_exp.commands_info[0][str(int(c_))]['sequence']
                    new_key = np.roll(c_seq_, c_lag_)
                    new_unique_seqs[tuple(new_key)] = value
                unique_seqs = new_unique_seqs

            # For each filter bank
            for filter_idx, signal in enumerate(rec_sig.signal):

                # Extract epochs
                epochs = mds.get_epochs_of_events(timestamps=rec_sig.times,
                                                  signal=signal,
                                                  onsets=rec_exp.onsets,
                                                  fs=fs,
                                                  w_epoch_t=[0, len_epoch_ms],
                                                  w_baseline_t=None,
                                                  norm=None)
                
                # Roll targets if training was not made with the 0 lag command
                if roll_targets:
                    for idx_, c_ in enumerate(rec_exp.command_idx):
                        # TODO: nested matrices
                        c_lag_ = rec_exp.commands_info[0][str(int(c_))]['lag']
                        lag_samples = int(np.round(c_lag_ / fps_resolution * fs))
                        # Revert the lag in the epoch
                        epochs[idx_, :, :] = np.roll(
                            epochs[idx_, :, :], lag_samples, axis=0)

                # Organize epochs by sequence
                for seq_, ep_idxs_ in unique_seqs.items():
                    if tuple(seq_) not in epochs_by_seq:
                        epochs_by_seq[tuple(seq_)] = \
                            [None for i in range(len(rec_sig.signal))]
                        epochs_by_seq[tuple(seq_)][filter_idx] = \
                            epochs[ep_idxs_, :, :]
                    else:
                        if epochs_by_seq[tuple(seq_)][filter_idx] is None:
                            epochs_by_seq[tuple(seq_)][filter_idx] = \
                                epochs[ep_idxs_, :, :]
                        else:
                            epochs_by_seq[tuple(seq_)][
                                filter_idx] = np.concatenate((
                                epochs_by_seq[tuple(seq_)][filter_idx],
                                epochs[ep_idxs_, :, :]
                            ), axis=0)

            if show_progress_bar:
                pbar.update(1)

        # Precompute nearest channels for online artifact rejection
        sorted_dist_ch = None
        if self.art_rej is not None:
            sorted_dist_ch = rec_sig.channel_set.sort_nearest_channels()

        # New bar
        if show_progress_bar:
            pbar.close()
            pbar = tqdm(total=len(epochs_by_seq) * len_seq,
                        desc='Creating templates')

        # For each sequence
        seq_dict = dict()
        discarded_epochs = 0
        total_epochs = 0
        for seq_ in epochs_by_seq:

            # For each filter of the bank
            for filter_idx in range(len(epochs_by_seq[seq_])):

                # Offline artifact rejection
                if self.art_rej is not None:
                    epochs_std = np.std(epochs_by_seq[seq_][filter_idx],
                                        axis=1)  # STD per samples
                    ch_std = np.std(epochs_std, axis=0)  # Variation of epochs
                    # For each channel, check if the variation is adequate
                    epoch_to_keep = np.zeros(epochs_std.shape)
                    for i in range(len(ch_std)):
                        epoch_to_keep[:, i] = (
                                (epochs_std[:, i] < (
                                            np.median(epochs_std[:, i]) +
                                            self.art_rej * ch_std[
                                                i])) &
                                (epochs_std[:, i] > (
                                            np.median(epochs_std[:, i]) -
                                            self.art_rej * ch_std[
                                                i]))
                        )
                    # Keep only epochs that are suitable for all channels
                    idx_to_keep = (
                            np.sum(epoch_to_keep, axis=1) == epochs_std.shape[1]
                    )
                    epochs_by_seq[seq_][filter_idx] = \
                        epochs_by_seq[seq_][filter_idx][idx_to_keep, :, :]
                    discarded_epochs += np.sum(idx_to_keep == False)
                    total_epochs += len(idx_to_keep)

                # Canonical Correlation Analysis
                cca = sf.CCA()

                # Reference (main template repeated 'no_cycles' times)
                main_template = np.mean(epochs_by_seq[seq_][filter_idx], axis=0)
                R = np.tile(main_template.T,
                            epochs_by_seq[seq_][filter_idx].shape[0]).T

                # Input data (concatenated epochs)
                X = epochs_by_seq[seq_][filter_idx]
                X = X.reshape((X.shape[0] * X.shape[1], X.shape[2]))

                # Fit CCA and project the main template
                cca.fit(X, R)
                main_template = cca.project(main_template, filter_idx=0,
                                            projection='Wy')
                # Create all possible template shifts
                templates = dict()
                for lag in range(len(seq_)):
                    lag_samples = int(np.round(lag / fps_resolution * fs))
                    lagged_seq = np.roll(seq_, -lag, axis=0)
                    lagged_template = np.roll(main_template, -lag_samples,
                                              axis=0)
                    templates[tuple(lagged_seq)] = lagged_template

                    if show_progress_bar:
                        pbar.update(1)

                # STD by channel (useful for online artifact rejection)
                std_by_channel = np.std(X, axis=0)

                # Store data of each trained sequence
                if tuple(seq_) not in seq_dict:
                    seq_dict[tuple(seq_)] = []
                seq_dict[tuple(seq_)].append(
                    {'cca': cca,
                     'templates': templates,
                     'std_by_channel': std_by_channel,
                     }
                )

        # Store fitted params
        self.fitted = {'sequences': seq_dict,
                       'fs': fs,
                       'fps_resolution': fps_resolution,
                       'len_epoch_ms': len_epoch_ms,
                       'len_epoch_sam': len_epoch_sam,
                       'std_epoch_rejection': self.art_rej,
                       'no_discarded_epochs': discarded_epochs,
                       'no_total_epochs': total_epochs,
                       'sorted_dist_ch': sorted_dist_ch
                       }
        if show_progress_bar:
            pbar.close()

        return self.fitted

    def _is_predict_feasible(self, dataset):
        l_ms = self.fitted['len_epoch_ms']
        for rec in dataset.recordings:
            rec_sig = getattr(rec, dataset.biosignal_att_key)
            rec_exp = getattr(rec, dataset.experiment_att_key)
            feasible = ep.check_epochs_feasibility(timestamps=rec_sig.times,
                                                   onsets=rec_exp.onsets,
                                                   fs=rec_sig.fs,
                                                   t_window=[0, l_ms])
            if feasible != 'ok':
                return False
        return True

    def _is_predict_feasible_signal(self, times, onsets, fs):
        l_ms = self.fitted['len_epoch_ms']
        feasible = ep.check_epochs_feasibility(timestamps=times,
                                               onsets=onsets,
                                               fs=fs,
                                               t_window=[0, l_ms])
        if feasible != 'ok':
            return False
        return True

    def _interpolate_epoch(self, epoch, channel_set, bad_channels_idx,
                           no_neighbors=3):
        interp_epoch = epoch.copy()
        # Are all channels bad?
        if len(bad_channels_idx) == len(channel_set.channels):
            print('> Artifact rejection: Cannot interpolate because all '
                  'channels are bad.')
            return interp_epoch

        # For each bad channel
        bad_labels = []
        for i in bad_channels_idx:
            bad_labels.append(channel_set.channels[i]['label'])
        for i, bad_label in enumerate(bad_labels):
            if bad_label not in self.fitted['sorted_dist_ch']:
                raise Exception('Label %s is not present in the EEGChannelSet'
                                ' in which the model was fitted for!'
                                % bad_label)
            # Find the K labels of the nearest neighbors
            sorted_ch = self.fitted['sorted_dist_ch'][bad_label]
            interp_labels = []
            for ch in sorted_ch:
                interp_labels.append(ch["channel"]["label"])
                if len(interp_labels) == no_neighbors:
                    break

            # Interpolate using average
            interp_idxs = channel_set.get_cha_idx_from_labels(interp_labels)
            interp_epoch[:, bad_channels_idx[i]] = \
                np.mean(interp_epoch[:, np.array(interp_idxs)], axis=1)
        print('> Artifact rejection: interpolated %i channels' %
              len(bad_channels_idx))
        return interp_epoch

    def predict(self, times, signal, trial_idx, exp_data, sig_data):
        # Parameters
        len_epoch_ms = self.fitted['len_epoch_ms']
        len_epoch_sam = self.fitted['len_epoch_sam']
        fs = self.fitted['fs']
        exp_data.onsets = np.array(exp_data.onsets)

        # Assert filter bank
        if not isinstance(signal, list):
            signal = [signal]
        for seq_, seq_data_ in self.fitted['sequences'].items():
            if len(seq_data_) != len(signal):
                raise ValueError('[CircularShiftingClassifier] Cannot predict '
                                 'if the signal do not have the same number of '
                                 'filter banks than the fitted one!')

        # For each number of cycles
        pred_item_by_no_cycles = []
        no_cycles = np.max(exp_data.cycle_idx).astype(int) + 1
        for nc in range(no_cycles):
            # Identify what are the epochs that must be processed
            idx = (np.array(exp_data.trial_idx) == trial_idx) & \
                  (np.array(exp_data.cycle_idx) <= nc)

            # Raster latencies?
            raster_dict = None
            if self.correct_raster_latencies:
                possible_onsets_idx = np.where(
                    exp_data.raster_events['onset'] <
                    exp_data.onsets[idx][-1]
                )[0]
                if possible_onsets_idx.size > 0:
                    raster_dict = exp_data.raster_events['event'][
                        possible_onsets_idx[-1]]

            # For each fitted sequence
            pred_item = []
            for seq_, seq_data_ in self.fitted['sequences'].items():

                # For each possible filter bank
                f_corrs = []
                for filter_idx, filter_signal in enumerate(signal):

                    # Extract the epochs for that signal, trial and no. cycles
                    epochs = mds.get_epochs_of_events(
                        timestamps=times,
                        signal=filter_signal,
                        onsets=exp_data.onsets[idx],
                        fs=fs,
                        w_epoch_t=[0, len_epoch_ms],
                        w_baseline_t=None,
                        norm=None)
                    if len(epochs.shape) == 2:
                        # Create a dummy dimension if we have only one epoch
                        epochs = np.expand_dims(epochs, 0)

                    # Artifact rejection
                    if self.art_rej is not None:
                        epoch_std_by_channel = \
                            np.std(epochs[:, :len_epoch_sam, :], axis=1)
                        for i in range(epoch_std_by_channel.shape[0]):
                            discard_epoch = epoch_std_by_channel[i, :] > \
                                            seq_data_[filter_idx][
                                                'std_by_channel'] \
                                            * self.art_rej
                            if np.any(discard_epoch):
                                # TODO: precompute distance matrix before
                                epochs[i, :len_epoch_sam, :] = \
                                    self._interpolate_epoch(
                                        epoch=epochs[i, :len_epoch_sam, :],
                                        channel_set=sig_data.channel_set,
                                        bad_channels_idx=
                                        np.where(discard_epoch)[0],
                                        no_neighbors=3
                                    )

                    # Average the epochs
                    avg = np.mean(epochs[:, :len_epoch_sam, :], axis=0)

                    # CCA projection
                    x_ = seq_data_[filter_idx]['cca'].project(
                        avg, filter_idx=0, projection='Wy')

                    # Correlation coefficients between x_ and the templates
                    corrs = []
                    seqs = []
                    for shift_seq_, template_ in \
                            seq_data_[filter_idx]['templates'].items():
                        # Correct template using raster latencies
                        lat_s = 0
                        if raster_dict is not None:
                            if shift_seq_ in raster_dict:
                                lat_s = int(raster_dict[shift_seq_] * fs)
                        tem_ = np.roll(template_, lat_s)
                        temp_p = np.dot(tem_, x_) / np.sqrt(np.dot(np.dot(
                            tem_, tem_), np.dot(x_, x_)))
                        corrs.append(temp_p)
                        seqs.append(shift_seq_)
                    f_corrs.append(corrs)

                # Average the correlations between different filter banks
                corrs = np.mean(np.array(f_corrs), axis=0)
                seqs = np.array(seqs)

                # Sort the sequences by corrs' descending order
                sorted_idx = np.argsort(-corrs)
                sorted_corrs = corrs[sorted_idx]
                sorted_seqs = seqs[sorted_idx, :]

                # Identify the selected command
                sorted_cmds = get_items_by_sorted_sequences(
                    experiment=exp_data,
                    trial_idx=trial_idx,
                    sorted_seqs=sorted_seqs,
                    sorted_corrs=sorted_corrs
                )
                pred_item.append({
                    'sorted_cmds': sorted_cmds,
                    'fitted_sequence': seq_
                })

            # Store the predicted item
            pred_item_by_no_cycles.append(pred_item)

        return pred_item_by_no_cycles

    def predict_dataset(self, dataset: CVEPSpellerDataset,
                        show_progress_bar=True):
        # Error detection
        if not self.fitted:
            raise Exception(
                'Cannot predict if circular shifting templates and '
                'CCA projections are not fitted before! Aborting...')
        for rec in dataset.recordings:
            rec_sig = getattr(rec, dataset.biosignal_att_key)
            rec_exp = getattr(rec, dataset.experiment_att_key)
            if rec_sig.fs != self.fitted['fs']:
                raise ValueError('The sampling rate of this test recording '
                                 '(%.2f Hz) is not the same as for the fitted '
                                 'recordings! (%.2f Hz)' %
                                 (rec_sig.fs, self.fitted['fs']))
            if rec_exp.fps_resolution != self.fitted['fps_resolution']:
                raise ValueError('The refresh rate of this test recording '
                                 '(%.2f Hz) is not the same as for the fitted '
                                 'recordings! (%.2f Hz)' %
                                 (rec_exp.fps_resolution,
                                  self.fitted['fps_resolution']))

        if show_progress_bar:
            pbar = tqdm(total=len(dataset.recordings),
                        desc='Predicting dataset')

        # For each recording
        pred_items_by_no_cycles = []
        for rec in dataset.recordings:
            rec_sig = getattr(rec, dataset.biosignal_att_key)
            rec_exp = getattr(rec, dataset.experiment_att_key)

            # For each trial
            for t_idx in np.unique(rec_exp.trial_idx):
                decoding_by_no_cycles = \
                    self.predict(rec_sig.times, rec_sig.signal, t_idx,
                                 rec_exp, rec_sig)
                pred_items_by_no_cycles.append(decoding_by_no_cycles)
            if show_progress_bar:
                pbar.update(1)
        if show_progress_bar:
            pbar.close()
        return pred_items_by_no_cycles


class CircularShiftingEarlyStopping(components.ProcessingMethod):
    def __init__(self, **kwargs):
        """ Class constructor """
        super().__init__()

    def check_early_stop(self, corr_vector, std=3.0):
        """ Early stopping method based on normal distributions.

        Parameters
        --------------
        corr_vector: list() or 1D ndarray
            Vector that represents the sorted correlations for each of the
            possible commands, where corr_vector[0] must point to the most
            probable selected command.
        std: int
            Multiplier that determines if the selected command is an outlier
            of the normal distribution made up from the rest of correlations.
            Typical values are: 1 (outside 68% of data), 2 (outside 95% of
            data), and 3 (default, outside 99.7% of data).

        Returns
        --------------
        must_stop: bool
            True if it is possible to stop now, false otherwise.
        probs: 1D ndarray
            Current estimated probabilities of being selected (sorted).
        """
        corr_vector = np.array(corr_vector)
        threshold = np.mean(corr_vector[1:]) + std * np.std(corr_vector[1:])
        must_stop = corr_vector[0] > threshold
        probs = threshold - corr_vector
        probs = 1 - (probs / np.max(probs))
        return must_stop, probs


# ------------------------------- UTILS -------------------------------------- #
def get_unique_sequences_from_targets(experiment: CVEPSpellerData):
<<<<<<< HEAD
    """Returns the unique sequences of all targets.
    """
=======
    """ Function that returns the unique sequences of all targets.
            return
        """
    def is_shifted_version(stored_seqs, seq_to_check):
        for s in stored_seqs:
            if len(s) != len(seq_to_check):
                continue
            for j in range(len(seq_to_check)):
                if np.all(np.array(s) == np.roll(seq_to_check, -j)):
                    return s
        return None
>>>>>>> aa763547
    sequences = dict()
    try:
        # todo: command_idx, unit_idx y demas lo tiene que hacer medusa y no unity

        for idx in range(len(experiment.command_idx)):
            # todo: revisar lo de los levels
            # Get the sequence used for the current command
            # l_ = int(experiment.level_idx[idx])
            # u_ = int(experiment.unit_idx[idx])
            # curr_command = experiment.paradigm_conf[m_][l_][u_][c_]
            m_ = int(experiment.matrix_idx[idx])
            c_ = int(experiment.command_idx[idx])
            curr_seq_ = experiment.commands_info[m_][str(c_)]['sequence']
            # Note: str(c_) is used because the previous json serialization
            #       interprets all dictionary keys as strings.

            # Add the command index to its associated sequence
            if len(sequences) == 0:
                sequences[tuple(curr_seq_)] = [idx]
            elif tuple(curr_seq_) in sequences:
                # Already there, add the cycle idx
                sequences[tuple(curr_seq_)].append(idx)
            else:
                # If not there, first check that it is not a shifted version
                # of a present sequences
                orig_seq = is_shifted_version(list(sequences.keys()), curr_seq_)
                if orig_seq is not None:
                    sequences[tuple(orig_seq)].append(idx)
                else:
                    sequences[tuple(curr_seq_)] = [idx]
    except Exception as e:
        print(e)
    return sequences


def check_if_shifted(seq1, seq2):
    max_corr = np.max(np.correlate(seq1, seq1, 'same'))
    cross_corr = np.correlate(seq1, seq2, 'same')
    if np.max(cross_corr) == max_corr:
        print('WARNING: Two sequences are shifted versions of themselves!')
        return True
    else:
        return False


def get_items_by_sorted_sequences(experiment: CVEPSpellerData,
                                  trial_idx, sorted_seqs, sorted_corrs=None):
    # Find the first index of the trial to access matrix_idx, etc
    try:
        idx = list(experiment.trial_idx == trial_idx).index(True)
    except ValueError as e:
        raise ValueError('[get_items_by_sorted_sequences] Trial with idx %i not'
                         ' found in the experiment data! ' + str(e) % trial_idx)

    # Get the possible commands
    m_ = int(experiment.matrix_idx[idx])
    l_ = int(experiment.level_idx[idx])
    u_ = int(experiment.unit_idx[idx])
    possible_cmd = experiment.paradigm_conf[m_][l_][u_]

    # For each sequence in descending order of probability of being selected
    sorted_commands = list()
    for i in range(sorted_seqs.shape[0]):
        # For each possible command
        curr_comm_dict = dict()
        for cmd_id in possible_cmd:
            cmd_seq = experiment.commands_info[m_][str(cmd_id)]['sequence']
            if np.all(np.array(cmd_seq) == sorted_seqs[i, :]):
                # Found!
                curr_comm_dict['item'] = experiment.commands_info[m_][str(
                    cmd_id)]
                curr_comm_dict['label'] = curr_comm_dict['item']['label']
                curr_comm_dict['coords'] = [m_, l_, u_, int(cmd_id)]
                curr_comm_dict['correlation'] = None
                if sorted_corrs is not None:
                    curr_comm_dict['correlation'] = sorted_corrs[i]
                sorted_commands.append(curr_comm_dict)
                break
    return sorted_commands


def autocorr_zeropad(x):
    """ With zero padding, equivalent to np.correlate() """
    N = len(x)
    rxx = []
    x_lagged = np.concatenate((np.zeros((N - 1,)), x, np.zeros((N,))))
    for i in range(2 * N - 1):
        rxx.append(np.sum(x * x_lagged[i:i + N]))
    rxx = np.array(rxx)
    return rxx


def autocorr_circular(x):
    """ With circular shifts (periodic correlation) """
    N = len(x)
    rxx = []
    for i in range(-(N - 1), N):
        rxx.append(np.sum(x * np.roll(x, i)))
    rxx = np.array(rxx)
    return rxx


# ----------------------------- CODE GENERATORS ----------------------------- #
class LFSR:
    """ Computes a Linear-Feedback Shift Register (LFSR) sequence. """

    def __init__(self, polynomial, base=2, seed=None, center=False):
        """ Constructor of LFSR """
        self.polynomial = polynomial
        self.base = base
        self.seed = seed
        self.order = len(polynomial)
        self.N = base ** self.order - 1
        self.sequence = self.lfsr(polynomial, base, seed, center)

    @staticmethod
    def lfsr(polynomial, base=2, seed=None, center=False):
        """ This method implements a Linear-Feedback Shift Register (LFSR).

        IMPORTANT: maximal length sequences (m-sequences) can be only generated
        if the polynomial (taps) is primitive. I.e.:
            - the number of taps is even.
            - the set of taps is setwise co-prime (there must be no divisor
            other than 1 common to all taps).
        A list of primitive polynomials in function of the order m can be
        found here:
        https://en.wikipedia.org/wiki/Linear-feedback_shift_register

        NOTE: if the seed is composed by all zeros, the output sequence will be
        zeros.

        Parameters
        ----------
        polynomial: list
            Generator polynomial. E.g. (bias is specified for math convention
            but not used):
            "1 + x^5 + x^6" would be [0, 0, 0, 0, 1, 1].
            "1 + 2x + x^4" would be [2, 0, 0, 1]
        base : int
            (Optional, default: base = 2) Base of the sequence events that
            belongs to the Galois Field of the same base. By default, base=2,
            so only events of type {0,1} (or {-1,1} are part of the returned
            sequence.
        seed : list
            (Optional) Initial state. If not provided, the default state is a
            one-array with length equal to the order of the polynomial.
        center : bool
            (Optional, default = False) Determines if a centering over zero
            must be performed in the returned sequence (e.g., {0,1} -> {-1,1})

        Returns
        -------
        sequence : list
            LFSR m-sequence (maximum length is base^order-1), where order is the
            order of the polynomial.
        """
        # Defaults and error detection
        order = len(polynomial)
        if seed is None:
            seed = [1 for i in range(order)]
        if order > len(seed):
            raise Exception('[LSFR] The order of the polynom (%i) is higher '
                            'than the initial state length (%i)!' %
                            (order, len(seed)))

        # LFSR
        sequence = seed.copy()
        polynom = np.array(polynomial)
        while len(sequence) < base ** order - 1:
            new_bit = (np.matmul(polynom, np.array(sequence[:order]))) % base
            sequence.insert(0, new_bit)

        # Map the values to center around zero
        if center:
            if base == 2:
                sequence = np.array(sequence) * 2 - 1
            else:
                sequence = np.array(sequence) - np.floor(base / 2).astype(int)
        return sequence<|MERGE_RESOLUTION|>--- conflicted
+++ resolved
@@ -425,7 +425,7 @@
         return self.get_inst('clf_method')._is_predict_feasible_signal(
             times, onsets, fs)
 
-    def fit_dataset(self, dataset, roll_targets=False, **kwargs):
+    def fit_dataset(self, dataset, **kwargs):
         # Safe copy
         data = copy.deepcopy(dataset)
 
@@ -438,8 +438,8 @@
         # Feature extraction and classification
         fitted_info = self.get_inst('clf_method').fit_dataset(
             dataset=data,
-            show_progress_bar=True,
-            roll_targets=roll_targets
+            std_epoch_rejection=3.0,
+            show_progress_bar=True
         )
 
         return fitted_info
@@ -874,8 +874,8 @@
 
         return fs, fps_resolution, len_seq, unique_seqs_by_run, is_filter_bank
 
-    def fit_dataset(self, dataset: CVEPSpellerDataset,
-                    roll_targets=False, show_progress_bar=True):
+    def fit_dataset(self, dataset: CVEPSpellerDataset, std_epoch_rejection=3.0,
+                    show_progress_bar=True):
 
         # Error checking
         fs, fps_resolution, len_seq, unique_seqs_by_run, is_filter_bank = \
@@ -903,15 +903,6 @@
 
             # Get unique sequences for this run
             unique_seqs = unique_seqs_by_run[rec_idx]
-            if roll_targets:
-                new_unique_seqs = dict()
-                for key, value in unique_seqs.items():
-                    c_ = rec_exp.command_idx[value[0]]
-                    c_lag_ = rec_exp.commands_info[0][str(int(c_))]['lag']
-                    c_seq_ = rec_exp.commands_info[0][str(int(c_))]['sequence']
-                    new_key = np.roll(c_seq_, c_lag_)
-                    new_unique_seqs[tuple(new_key)] = value
-                unique_seqs = new_unique_seqs
 
             # For each filter bank
             for filter_idx, signal in enumerate(rec_sig.signal):
@@ -924,16 +915,6 @@
                                                   w_epoch_t=[0, len_epoch_ms],
                                                   w_baseline_t=None,
                                                   norm=None)
-                
-                # Roll targets if training was not made with the 0 lag command
-                if roll_targets:
-                    for idx_, c_ in enumerate(rec_exp.command_idx):
-                        # TODO: nested matrices
-                        c_lag_ = rec_exp.commands_info[0][str(int(c_))]['lag']
-                        lag_samples = int(np.round(c_lag_ / fps_resolution * fs))
-                        # Revert the lag in the epoch
-                        epochs[idx_, :, :] = np.roll(
-                            epochs[idx_, :, :], lag_samples, axis=0)
 
                 # Organize epochs by sequence
                 for seq_, ep_idxs_ in unique_seqs.items():
@@ -957,9 +938,7 @@
                 pbar.update(1)
 
         # Precompute nearest channels for online artifact rejection
-        sorted_dist_ch = None
-        if self.art_rej is not None:
-            sorted_dist_ch = rec_sig.channel_set.sort_nearest_channels()
+        sorted_dist_ch = rec_sig.channel_set.sort_nearest_channels()
 
         # New bar
         if show_progress_bar:
@@ -977,7 +956,7 @@
             for filter_idx in range(len(epochs_by_seq[seq_])):
 
                 # Offline artifact rejection
-                if self.art_rej is not None:
+                if std_epoch_rejection is not None:
                     epochs_std = np.std(epochs_by_seq[seq_][filter_idx],
                                         axis=1)  # STD per samples
                     ch_std = np.std(epochs_std, axis=0)  # Variation of epochs
@@ -987,11 +966,11 @@
                         epoch_to_keep[:, i] = (
                                 (epochs_std[:, i] < (
                                             np.median(epochs_std[:, i]) +
-                                            self.art_rej * ch_std[
+                                            std_epoch_rejection * ch_std[
                                                 i])) &
                                 (epochs_std[:, i] > (
                                             np.median(epochs_std[:, i]) -
-                                            self.art_rej * ch_std[
+                                            std_epoch_rejection * ch_std[
                                                 i]))
                         )
                     # Keep only epochs that are suitable for all channels
@@ -1050,7 +1029,7 @@
                        'fps_resolution': fps_resolution,
                        'len_epoch_ms': len_epoch_ms,
                        'len_epoch_sam': len_epoch_sam,
-                       'std_epoch_rejection': self.art_rej,
+                       'std_epoch_rejection': std_epoch_rejection,
                        'no_discarded_epochs': discarded_epochs,
                        'no_total_epochs': total_epochs,
                        'sorted_dist_ch': sorted_dist_ch
@@ -1325,10 +1304,6 @@
 
 # ------------------------------- UTILS -------------------------------------- #
 def get_unique_sequences_from_targets(experiment: CVEPSpellerData):
-<<<<<<< HEAD
-    """Returns the unique sequences of all targets.
-    """
-=======
     """ Function that returns the unique sequences of all targets.
             return
         """
@@ -1340,7 +1315,6 @@
                 if np.all(np.array(s) == np.roll(seq_to_check, -j)):
                     return s
         return None
->>>>>>> aa763547
     sequences = dict()
     try:
         # todo: command_idx, unit_idx y demas lo tiene que hacer medusa y no unity
@@ -1358,19 +1332,12 @@
             #       interprets all dictionary keys as strings.
 
             # Add the command index to its associated sequence
-            if len(sequences) == 0:
+            if tuple(curr_seq_) not in sequences:
                 sequences[tuple(curr_seq_)] = [idx]
-            elif tuple(curr_seq_) in sequences:
-                # Already there, add the cycle idx
+            else:
                 sequences[tuple(curr_seq_)].append(idx)
-            else:
-                # If not there, first check that it is not a shifted version
-                # of a present sequences
-                orig_seq = is_shifted_version(list(sequences.keys()), curr_seq_)
-                if orig_seq is not None:
-                    sequences[tuple(orig_seq)].append(idx)
-                else:
-                    sequences[tuple(curr_seq_)] = [idx]
+
+        # todo: check that sequences are not shifted versions of themselves??
     except Exception as e:
         print(e)
     return sequences
